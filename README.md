# RedeCNPJ - Visualização de dados públicos de CNPJ

Ferramenta para observar o relacionamento entre empresas e sócios, a partir dos dados públicos disponibilizados pela Receita Federal.<br>

### Vídeo no youtube<br>
[![youtube](http://img.youtube.com/vi/nxz9Drhqn_I/0.jpg)](https://youtu.be/nxz9Drhqn_I)<br>

A rotina possibilita visualizar de forma gráfica os relacionamentos entre empresas e sócios, a partir da base de dados públicos de cnpj da Receita Federal. <br>
Foi testada nos navegadores Firefox, Edge e Chrome. <br>

### Diagrama da RedeCNPJ na RedeCNPJ<br>
![image](https://user-images.githubusercontent.com/71139693/235322145-30fe1956-76f7-438c-825a-9552b5a7004f.png)<br>
https://www.redecnpj.com.br/rede/grafico_no_servidor/rede_cnpj_diagrama.json


## Versão online da RedeCNPJ:
https://www.redecnpj.com.br<br>
Este projeto está funcionando online neste endereço. Leia as informações iniciais. As consultas podem ser feitas por CNPJ, o radical de CNPJ, Razão Social, Nome Fantasia, o Nome de Sócio ou CPF do Sócio (dá resultado impreciso). Pode-se inserir vários CNPJs de uma só vez, separando-os por Ponto e vírgula (;) ou ESPAÇO. Utilize o asterisco (*) na parte que faltar do nome.<br>

## Opções:<a id="ajuda"></a>

A roda do mouse expande ou diminui o tamanho da exibição.<br>
Fazendo click duplo em um ícone, a rotina expande as ligações. Por exemplo, clique duplo no ícone de uma pessoa, exibirá todas as empresas que esta é sócia. Clique duplo em um ícone de CNPJ, exibirá todos os sócios da empresa.<br>
Apertando SHIFT, é possível selecionar mais de um ícone. <br>
Pressionando CTRL e arrastando na tela, adiciona a seleção os itens da área.
Clicar no botão do meio do mouse (roda) faz aparecer janela para editar uma Nota, que aparece numa terceira linha abaixo do ícone.

Outras opções da rede estão no menu contextual do mouse (botão direito), sendo configuradas teclas de atalho correspondentes aos comandos:
 
## Tecla – Descrição do comando.
- I - Inserir CNPJ, Razão Social completa ou nome completo de sócio. Poderão ser colocados vários CNPJs ao mesmo tempo, separados por ponto e vírgula (;).
- TECLAS de 1 a 9 - Inserir camadas correspondente ao número sobre o nó selecionado;
- SHIFT + TECLAS de 1 a 9 - Inserir camadas correspondente a ligações com valores, como dados do TSE de doadores/pagamentos das eleições 2022, recebimento por favorecido pelo Governo Federal com dados do Portal da Transparência da CGU ou pagamentos de municípios paulistas com dados do TCE/SP;
- U - Criar item novo (que não seja PF ou PJ) e ligar aos itens selecionados;
- E - Editar dados do item (que não seja PF ou PJ) selecionado;
- CRTL+Z – Desfaz Inserção;

- <b>SubMenu Ligar:</b>
- U - Ligar para novo item;
- L - Ligar itens selecionados, ligação tipo estrela (o primeiro ligado aos demais);
- SHIFT+L - Remover ligação entre itens selecionados;
- Remover Ligacoes - Remove todas as ligações dos itens selecionados;
- K - Ligar itens selecionados, ligação tipo fila (o primeiro ligado ao segundo, o segundo ao terceiro, etc);

- <b>SubMenu Visualização:</b>
- A - Gráfico em Nova Aba - Abre aba com os itens selecionados;
- Q - Quebrar o gráfico em abas - Divide o gráfico em partes menores, mantendo as ligações
- Abre OpenStreetMap - Abre Mapa com os endereços de empresas;
- P - Fixar o nó na posição;
- SHIFT+P - Desfixar todos os nós do gráfico;
- CTRL+P - Fixa um nó em cada grupo conexo (para evitar que o gráfico se expanda indefinidamente);
- <b>SubMenu Visualização>Rótulos:</b>
- E - Editar rótulo; 
- N - Rótulo - Exibe apenas o primeiro nome;
- SHIFT+N - Oculta/exibe texto da ligação;
- Alterar Ícone;
- C - Colorir os nós selecionados;
- Escolher Cor;
- D – Abre um popup com dados;
- SHIFT+D – Abre numa nova aba com Dados;
- CTRL+D – Lista ids dos itens selecionados;
- Altera o nome da aba;
- Escala Inicial - Coloca a exibição sem zoom, na escala inicial.
- Barra de Espaço - Parar/reiniciar leiaute (se a tela tiver muitos nós, os comandos funcionam melhor se o leiaute estiver parado);

- F - Localizar - Localizar na Tela Nome, CNPJ ou CPF;
- SHIFT+F - Localizar apenas na seleção;
- CTRL+F - Localiza por campo (como cor do item);
- J – Seleciona itens adjacentes;
- SHIFT+J – Seleciona árvores dos itens selecionados;
- CTRL+J - Itens com mais ligações - Opção para selecionar os itens do gráfico com mais ligações;
- Itens ligados a coloridos;
- Grupos com duas cores;
- CTRL+A - Seleciona todos os itens;
- CTRL+SHIFT+A - Inverte seleção;
- <b>SubMenu - Busca em sites:</b>
- B - Abre abas dos sites deste submenu;
- Jusbrasil - Busca no site Jusbrasil;
- Escavador - Busco no site Escavador;
- Portal da Transparência - Busca no Portal da Transparência da CGU;
- Bing - Busca no Bing;
- DuckDuckGo - Busca no DuckDuckGo;
- Reclame Aqui - Busca no Reclame Aqui;
- G – Abre o nó numa aba do site Google;
- SHIFT+G – Abre o endereço no Google Maps (só CNPJs);
- H ou CTRL+G - Raspa a página do Google e coloca links;
- SHIFT+H - Raspa a página do Google e busca palavras chave nos links;

- <b>SubMenu Salvar/Abrir:</b>

- Salvar dados em Excel;
- Salvar em formato i2 Chart Reader;
- Salvar imagem em formato SVG;
- Salvar Arquivo Json - salva dados do gráfico no formato json;
- Abrir Arquivo Json;
- Exportar/Importar JSON ao Servidor - Exportar ou importar dados do gráfico em formato JSON carregados no servidor;
- Banco de Dados - Exporta dados para banco de dados sqlite (só para usuário local);

- <b>SubMenu Excluir</b>

- DEL – Excluir itens selecionados.
- SHIFT+DEL – Excluir todos os itens.
- Excluir Nó mantendo Link;
- Simplifica Gráfico - Remove itens nas bordas do gráfico que não tenham destaque;
- Excluir itens isolados - Remove itens sem ligação.

Os comandos valem para o último nó selecionado ou nós selecionados, que ficam em destaque com a animação no contorno ods ícones.
Pressionando SHIFT e click, é possível selecionar mais de um ícone para fazer Exclusão ou para Expansão de vínculos.
Pode-se arrastar células com listas de CNPJs do Excel para a janela, ou arrastar arquivos csv ou json.

## Versão em python (execução local):
É preciso ter instalado no computador:
- python <b>versão 3.9</b> ou posterior.<br> 
- 50GB de espaço livre, para utilizar a base de CNPJs em sqlite.

Faça um clone do código deste projeto.
Use o comando<br>
pip install -r requirements.txt<br>
para instalar as bibliotecas utilizadas.<br><br>
Para iniciar o script, em um console digite<br>
python rede.py<br>
A rotina abrirá o endereço http://127.0.0.1:5000/rede/ no navegador padrão.
As opções por linha de comando são exibidas fazendo python rede.py -h<br>
A pasta contém os arquivos <b>rede_teste.db</b> e <b>cnpj_teste.db</b>, que são amostras dos bancos de dados para testar o funcionamento da rotina.<br> 
Orientações detalhadas para instalação em Windows no link https://github.com/rictom/rede-cnpj/blob/master/doc/instalacao_windows.md<br>

## Como utilizar o Banco de dados completo de CNPJs com a versão em Python:
O projeto https://github.com/rictom/cnpj-sqlite contém o código para a conversão dos arquivos zipados do site da Receita para o formato SQLITE, gerando o arquivo <b>cnpj.db</b> com a base completa. 
O link para a base completa em sqlite já tratada está disponível em https://github.com/rictom/cnpj-sqlite#arquivo_sqlite.<br>
Em https://www.mediafire.com/folder/q9sm4azxeh71u/redecnpj estão os links para baixar os arquivos rede.db  (ligações entre empresas e sócios)  e cnpj_links_ete.db (ligações referentes a endereços, telefones e email em comum) .<br>
Observação: Para rodar o projeto localmente com a base completa, é necessário ter os arquivos cnpj.db e rede.db. O cnpj_links_ete.db é opcional, somente se quiser visualizar vinculos por endereços, telefones ou email em comum.<br>
O código foi ajustado para o formato disponibilizado pela Receita Federal a partir de 2021.<br> 
Altere o arquivo de configuração rede.ini, mudando as linhas de configuração para<br>
<b>base_rede = rede.db</b><br>
<b>base_receita = cnpj.db</b><br>

## Fonte dos dados:

#### Base de CNPJ
Está disponível em https://dados.gov.br/dados/conjuntos-dados/cadastro-nacional-da-pessoa-juridica---cnpj ou https://dadosabertos.rfb.gov.br/CNPJ/ (http://200.152.38.155/CNPJ/).<br>

#### Doações e Pagamentos - Eleições 2022
https://dadosabertos.tse.jus.br/dataset/dadosabertos-tse-jus-br-dataset-prestacao-de-contas-eleitorais-2022

#### Portal da Transparência da CGU
https://www.portaltransparencia.gov.br/download-de-dados/pep<br>
https://www.portaltransparencia.gov.br/download-de-dados/ceaf<br>
https://www.portaltransparencia.gov.br/download-de-dados/ceis<br>
https://www.portaltransparencia.gov.br/download-de-dados/cnep<br>
https://www.portaltransparencia.gov.br/download-de-dados/acordos-leniencia<br>
https://portaldatransparencia.gov.br/download-de-dados/despesas-favorecidos<br>

#### Devedores PGFN
https://www.gov.br/pgfn/pt-br/assuntos/divida-ativa-da-uniao/transparencia-fiscal-1/copy_of_dados-abertos

#### Pagamentos de municipios no Estado de São Paulo
https://transparencia.tce.sp.gov.br/conjunto-de-dados

## Bibliotecas e outros projetos utilizados:
Biblioteca em javascript para visualização:<br>
https://github.com/anvaka/VivaGraphJS<br>

Menu Contextual:<br>
https://www.cssscript.com/beautiful-multi-level-context-menu-with-pure-javascript-and-css3/

Ícones:<br>
https://www.flaticon.com<br>
https://fontawesome.com<br>

## Histórico de versões
<<<<<<< HEAD
<b>versão online 0.9.1 (abril/2023)</b>
=======
<b>versão online 0.9.1 (abril/2022)</b>
- Botão Copy/Drag para copiar itens selecionados para uma nova aba da RedeCNPJ;<br>
>>>>>>> dc9a56c8
- Opção Menu> Filtrar/Localizar> Busca em sites> Abre Busca em Abas (Tecla B) - Abre abas com busca no Google, Bing, DuckDuckGo, etc.<br>
- Arrastar link traz o favicon do site correspondente.<br>

<b>versão online 0.9.1 (março/2023)</b>
- Opção para buscar caminhos;<br>
- Opção para apagar arquivo json no servidor.<br>
- Dados de devedores em situação de cobrança na PGFN;<br>
- Dados de pagamento para favorecidos do Portal da Transparência da CGU;<br>
- Marcador de servidor público federal com dados do Portal da CGU.<br>

<b>versão 0.9 (dezembro/2022)</b>
- Grande melhoria de desempenho (10X mais rápido!!!);<br>
- Utilizando tabelas temporárias em memória do sqlite3;<br>
- Inclusão de flag quando houver dados adicionais no cpf/cnpj;<br>
- SHIFT+D exibe sócios de empresas;<br>
- Exibição do CNAE Secundário;<br>
- Aba com dados de empresas no Excel em lista;<br>
- Nome Fantasia no tooltip;<br>
- Busca por nome mais flexível;<br>
- Alteração no sentido das setas;<br>
- Busca de empresa por Nome Fantasia;<br>
- Troca de fonte.<br>
- <b>Observação: </b>A partir desta versão, é necessário criar um arquivo <b>rede.db</b> para a rotina funcionar.<br>


<b>versão 0.8.8 (setembro/2022)</b>
- busca por Nome Fantasia de cnpj;<br>
- alteração no espaçamento dos botões para Android;<br>
- popup de mensagem inicial vai aparecer menos;<br>
- melhoria no visual do popup nos mapas;<br>
- remoção de caixa de entrada para perguntar a camada do item a ser inserido. Aperte uma tecla de 2 a 9 para inserir mais camadas;<br>
- clicar no botão camada, duplo-clique ou pressionar tecla 1 de forma repetida irá trazer mais camadas.

<b>versão 0.8.7 (setembro/2022)</b>
- abre mapa com endereços das empresas no OpenStreetMap, pelo botão ![image](https://user-images.githubusercontent.com/71139693/189489292-d00f9e2f-f9e7-497d-a97a-c6fde790ad1d.png) no canto superior direito da tela: <br>
 ![image](https://user-images.githubusercontent.com/71139693/192645610-cf763429-af6c-4a82-9e2a-691130c07c40.png)
- o parâmetro geocode_max em rede.ini define a quantidade de endereços que serão buscados pela api do OpenStreetMap. Para evitar bloqueio, é feito uma pausa de um segundo entre cada chamada da api. Se a quantidade de endereços for maior que o parâmetro geocode_max, os endereços dos cnpjs serão substituidos pelas coordenadas dos municipios de acordo com tabela do IBGE.<br>
- em cada popup de endereço, há quatro opções: a) abrir o endereço no Google Maps; b) abrir uma rede de relacionamentos do cnpj; c) exibir dados do cnpj; d) selecionar o item na rede original.

<b>versão 0.8.6 (agosto/2022)</b>
- exportação para gráfico no formato (ex-IBM) i2 Chart Reader ou Analyst's Notebook (.anx), pela opção no menu Salvar/Abrir>Salvar i2...:<br>![image](https://user-images.githubusercontent.com/71139693/185807202-2e0a7243-d952-470f-bee0-5ef4d45ed38e.png)<br>
- O i2 Chart Reader pode ser baixado gratuitamente no site https://i2group.com/i2-chart-reader?hsLang=en<br>

- opção H para abrir árvore com links de busca na página do Google:![image](https://user-images.githubusercontent.com/71139693/185807100-2627141d-d67b-4325-92fa-0014cedaac7c.png)

- opção SHIFT+H para abrir árvore com palavras chaves dos links da página do Google. Exemplo: 
![chaves](https://user-images.githubusercontent.com/71139693/189489251-8aba03e6-8cb0-4c68-9a6e-e38655d6b748.png)


- para usar a opção SHIFT+H, deve-se instalar as bibliotecas pelo comando pip install -r requirements_chaves.txt<br> e depois instalar os módulos do spacy pelos comandos python -m spacy download en_core_web_sm e python -m spacy download pt_core_news_lg. No arquivo rede.ini, modifique o parâmetro para busca_chaves = 1
- Como a opção de chaves é lenta, ela não foi habilitada para rodar no servidor. Utilize com a versão local do projeto.

<b>versão 0.8.5 (julho/2022)</b>
- visualização melhorada em celular Android;
- alteração do script rede_relacionamentos.py para rede_sqlite_cnpj.py;
- alteração do parâmetro gravidade, para diminuir a dispersão de grupos não conexos;
- tutorial de instalação passo a passo.

<b>versão 0.8.4 (junho/2022)</b>
- aceita CNPJs ou CPFs com zeros à esquerda faltando.

<b>versão 0.8.3 (maio/2022)</b>
- inclusão de relacionamento de representante de sócio;
- campo de busca de cpf/cnpj na linha do menu;
- rotina cnpj_search.py para indexar coluna de razão social ou nome de sócio para busca por parte do nome.

<b>versão 0.8.2 (janeiro/2022)</b>
- opção no menu Salvar/Abrir>Baixar base CNPJ para abrir a página com o arquivo em SQLITE;
- tecla A - se houver só um item selecionado, abre um gráfico em nova aba no link /rede/grafico/NUMERO_CAMADA/PJ_X, cujo link poderá ser compartilhado;
- usando somente POST em algumas consultas;
- alerta de que consulta por CPF pode apresentar erros. A base da Receita só contem seis dígitos do CPF de sócios, por isso a busca exibe todos os CPFs que tem os mesmo dígitos;
- flask-limiter para diminuir excesso de consultas. Se precisar dos dados por api, rode o projeto localmente e altere os parâmetros limiter_padrao e limiter_dados do arquivo de configuração rede.ini.


<b>versão 0.7.4 (dezembro/2021)</b>
- O projeto online pode ser acessado em https://www.redecnpj.com.br;
- usando certificado digital na versão online;

<b>versão 0.7.3 (setembro/2021)</b>
- correção de erro em ligação em banco de dados local.

<b>versão 0.7.2 (setembro/2021)</b>
- opção para alterar o nome da aba;
- opção para selecionar todos os itens;
- opção para inverter seleção;

<b>versão 0.7.1 (agosto/2021)</b>
- opção para dividir gráficos em outras abas (tecla Q);
- correção de erro quando se apertava tecla CTRL;
- opção para selecionar itens adjacentes aos selecionados (tecla J);
- opção para selecionar árvore que contém o item (tecla SHIFT+J);
- opção para listar itens com mais links (tecla CTRL+J)
- opção para selecionar itens com mais ligações para ícones coloridos;
- opção "Nova Aba" (tecla A) abre nova aba com mais de um item selecionado;
- troca de nomes no menu de exportar json para salvar json;
- opção para exportar dados para banco de dados local (só funciona na máquina local);
- opção para exportar para json apenas itens selecionados;
- opção para ocultar rótulos de ligações (SHIFT+N);
- opção para remover todas as ligações dos itens selecionados;
- opção simplifica gráfico (remove itens que não são coloridos ou com comentário que tem apenas uma ligação).

<b>versão 0.6.3 (julho/2021)</b>
- melhoria para dar clique duplo em ícones;
- correção de erro de ligação para empresa no exterior sem cnpj;
- somente o ícone pode ser clicado;
- mensagem de alerta para utilizar caractere curinga;
- mudança nas tabelas temporárias;
- todas as tabelas de códigos (cnae, natureza jurídica, etc) foram incorporados ao arquivo sqlite;
- OBSERVAÇÃO. A versão 0.6.3 só vai funcionar com a versão mais atualizada do arquivo cnpj.db referência 16/7/2021.

<b>versão 0.5.1 (junho/2021)</b>
- atualização da tabela sqlite cnpj.db com dados públicos de 18/06/2021.

<b>versão 0.5 (abril/2021)</b>
- alteração do código para layout novo das tabelas;
- busca por Radical de CNPJ ou CPF de sócio (busca somente pelo miolo do CPF);

<b>versão 0.4 (janeiro/2021)</b>
- usando lock para evitar erro de consulta em requisições simultâneas;
- opção para fazer busca do termo no Portal da Transparência da CGU;
- correção de link para google search.

<b>versão 0.3.4 (janeiro/2021)</b>
- Possibilita ver o texto do lado direito do ícone;
- diagramas de tabela hierárquica;
- ver diagramas de arquivo com código em python;
- mais opções por linha de comando.

<b>versão 0.3 (janeiro/2021)</b>
- Opção para inserção de novos itens para elaboração de mapas mentais;
- Opções para inserir itens novos como link para sites e arquivos locais.
- Opção para arrastar células do excel, leitura de arquivo csv;
- Opções de leitura de entrada por linha de comando;
- Itens selecionados ficam em destaque com linha animada;
- Alteração no formato do arquivo de configuração rede.ini.

<b>versão 0.2 (dezembro/2020)</b>
- Suporte para busca por parte do nome na base de empresas;
- Exportação/importação de gráfico no formato json para o servidor.

<b>versão 0.1 (setembro/2020)</b>
- Primeira versão<|MERGE_RESOLUTION|>--- conflicted
+++ resolved
@@ -168,12 +168,9 @@
 https://fontawesome.com<br>
 
 ## Histórico de versões
-<<<<<<< HEAD
+
 <b>versão online 0.9.1 (abril/2023)</b>
-=======
-<b>versão online 0.9.1 (abril/2022)</b>
 - Botão Copy/Drag para copiar itens selecionados para uma nova aba da RedeCNPJ;<br>
->>>>>>> dc9a56c8
 - Opção Menu> Filtrar/Localizar> Busca em sites> Abre Busca em Abas (Tecla B) - Abre abas com busca no Google, Bing, DuckDuckGo, etc.<br>
 - Arrastar link traz o favicon do site correspondente.<br>
 
